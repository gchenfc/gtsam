/* ----------------------------------------------------------------------------

 * GTSAM Copyright 2010, Georgia Tech Research Corporation,
 * Atlanta, Georgia 30332-0415
 * All Rights Reserved
 * Authors: Frank Dellaert, et al. (see THANKS for the full author list)

 * See LICENSE for the license information

 * -------------------------------------------------------------------------- */

/**
 * @file   SmartStereoProjectionPoseFactor.h
 * @brief  Smart stereo factor on poses, assuming camera calibration is fixed
 * @author Luca Carlone
 * @author Chris Beall
 * @author Zsolt Kira
 * @author Frank Dellaert
 */

#pragma once

#include <gtsam_unstable/slam/SmartStereoProjectionFactor.h>

namespace gtsam {
/**
 *
 * @addtogroup SLAM
 *
 * If you are using the factor, please cite:
 * L. Carlone, Z. Kira, C. Beall, V. Indelman, F. Dellaert, Eliminating conditionally
 * independent sets in factor graphs: a unifying perspective based on smart factors,
 * Int. Conf. on Robotics and Automation (ICRA), 2014.
 *
 */

/**
 * This factor assumes that camera calibration is fixed, but each camera
 * has its own calibration.
 * The factor only constrains poses (variable dimension is 6).
 * This factor requires that values contains the involved poses (Pose3).
 * @addtogroup SLAM
 */
<<<<<<< HEAD
template<class CALIBRATION>
class SmartStereoProjectionPoseFactor: public SmartStereoProjectionFactor<CALIBRATION, 6> {
protected:
=======
class SmartStereoProjectionPoseFactor: public SmartStereoProjectionFactor {
>>>>>>> c73b8358

protected:

  std::vector<boost::shared_ptr<Cal3_S2Stereo> > K_all_; ///< shared pointer to calibration object (one for each camera)

public:

  EIGEN_MAKE_ALIGNED_OPERATOR_NEW

  /// shorthand for base class type
<<<<<<< HEAD
  typedef SmartStereoProjectionFactor<CALIBRATION, 6> Base;

  /// shorthand for this class
  typedef SmartStereoProjectionPoseFactor<CALIBRATION> This;
=======
  typedef SmartStereoProjectionFactor Base;

  /// shorthand for this class
  typedef SmartStereoProjectionPoseFactor This;
>>>>>>> c73b8358

  /// shorthand for a smart pointer to a factor
  typedef boost::shared_ptr<This> shared_ptr;

  /**
   * Constructor
   * @param Isotropic measurement noise
   * @param params internal parameters of the smart factors
   */
<<<<<<< HEAD
  SmartStereoProjectionPoseFactor(const double rankTol = 1,
      const double linThreshold = -1, const bool manageDegeneracy = false,
      const bool enableEPI = false, boost::optional<Pose3> body_P_sensor = boost::none,
      LinearizationMode linearizeTo = HESSIAN, double landmarkDistanceThreshold = 1e10,
      double dynamicOutlierRejectionThreshold = -1) :
        Base(rankTol, linThreshold, manageDegeneracy, enableEPI, body_P_sensor,
        landmarkDistanceThreshold, dynamicOutlierRejectionThreshold), linearizeTo_(linearizeTo) {}
=======
  SmartStereoProjectionPoseFactor(const SharedNoiseModel& sharedNoiseModel,
      const SmartStereoProjectionParams& params =
      SmartStereoProjectionParams()) :
      Base(sharedNoiseModel, params) {
  }
>>>>>>> c73b8358

  /** Virtual destructor */
  virtual ~SmartStereoProjectionPoseFactor() {}

  /**
   * add a new measurement and pose key
   * @param measured is the 2m dimensional location of the projection of a single landmark in the m view (the measurement)
   * @param poseKey is key corresponding to the camera observing the same landmark
   * @param K is the (fixed) camera calibration
   */
  void add(const StereoPoint2 measured, const Key poseKey,
      const boost::shared_ptr<Cal3_S2Stereo> K) {
    Base::add(measured, poseKey);
    K_all_.push_back(K);
  }

  /**
   *  Variant of the previous one in which we include a set of measurements
   * @param measurements vector of the 2m dimensional location of the projection of a single landmark in the m view (the measurement)
   * @param poseKeys vector of keys corresponding to the camera observing the same landmark
   * @param Ks vector of calibration objects
   */
  void add(std::vector<StereoPoint2> measurements, std::vector<Key> poseKeys,
      std::vector<boost::shared_ptr<Cal3_S2Stereo> > Ks) {
    Base::add(measurements, poseKeys);
    for (size_t i = 0; i < measurements.size(); i++) {
      K_all_.push_back(Ks.at(i));
    }
  }

  /**
   * Variant of the previous one in which we include a set of measurements with the same noise and calibration
   * @param mmeasurements vector of the 2m dimensional location of the projection of a single landmark in the m view (the measurement)
   * @param poseKeys vector of keys corresponding to the camera observing the same landmark
   * @param K the (known) camera calibration (same for all measurements)
   */
  void add(std::vector<StereoPoint2> measurements, std::vector<Key> poseKeys,
      const boost::shared_ptr<Cal3_S2Stereo> K) {
    for (size_t i = 0; i < measurements.size(); i++) {
      Base::add(measurements.at(i), poseKeys.at(i));
      K_all_.push_back(K);
    }
  }

  /**
   * print
   * @param s optional string naming the factor
   * @param keyFormatter optional formatter useful for printing Symbols
   */
  void print(const std::string& s = "", const KeyFormatter& keyFormatter =
      DefaultKeyFormatter) const {
    std::cout << s << "SmartStereoProjectionPoseFactor, z = \n ";
    BOOST_FOREACH(const boost::shared_ptr<Cal3_S2Stereo>& K, K_all_)
    K->print("calibration = ");
    Base::print("", keyFormatter);
  }

  /// equals
  virtual bool equals(const NonlinearFactor& p, double tol = 1e-9) const {
    const SmartStereoProjectionPoseFactor *e =
        dynamic_cast<const SmartStereoProjectionPoseFactor*>(&p);

    return e && Base::equals(p, tol);
  }

<<<<<<< HEAD
  /**
   * Collect all cameras involved in this factor
   * @param values Values structure which must contain camera poses corresponding
   * to keys involved in this factor
   * @return vector of Values
   */
  typename Base::Cameras cameras(const Values& values) const {
    typename Base::Cameras cameras;
    size_t i=0;
    BOOST_FOREACH(const Key& k, this->keys_) {
      Pose3 pose = values.at<Pose3>(k);
      typename Base::Camera camera(pose, K_all_[i++]);
      cameras.push_back(camera);
    }
    return cameras;
  }

  /**
   * Linearize to Gaussian Factor
   * @param values Values structure which must contain camera poses for this factor
   * @return
   */
  virtual boost::shared_ptr<GaussianFactor> linearize(
      const Values& values) const {
    // depending on flag set on construction we may linearize to different linear factors
    switch(linearizeTo_){
    case JACOBIAN_SVD :
      return this->createJacobianSVDFactor(cameras(values), 0.0);
      break;
    case JACOBIAN_Q :
      throw("JacobianQ not working yet!");
//      return this->createJacobianQFactor(cameras(values), 0.0);
      break;
    default:
      return this->createHessianFactor(cameras(values));
      break;
    }
  }

=======
>>>>>>> c73b8358
  /**
   * error calculates the error of the factor.
   */
  virtual double error(const Values& values) const {
    if (this->active(values)) {
      return this->totalReprojectionError(cameras(values));
    } else { // else of active flag
      return 0.0;
    }
  }

  /** return the calibration object */
  inline const std::vector<boost::shared_ptr<Cal3_S2Stereo> > calibration() const {
    return K_all_;
  }

  /**
   * Collect all cameras involved in this factor
   * @param values Values structure which must contain camera poses corresponding
   * to keys involved in this factor
   * @return vector of Values
   */
   Base::Cameras cameras(const Values& values) const {
    Base::Cameras cameras;
    size_t i=0;
    BOOST_FOREACH(const Key& k, this->keys_) {
      const Pose3& pose = values.at<Pose3>(k);
      StereoCamera camera(pose, K_all_[i++]);
      cameras.push_back(camera);
    }
    return cameras;
  }

private:

  /// Serialization function
  friend class boost::serialization::access;
  template<class ARCHIVE>
  void serialize(ARCHIVE & ar, const unsigned int /*version*/) {
    ar & BOOST_SERIALIZATION_BASE_OBJECT_NVP(Base);
    ar & BOOST_SERIALIZATION_NVP(K_all_);
  }

}; // end of class declaration

/// traits
<<<<<<< HEAD
template<class CALIBRATION>
struct traits<SmartStereoProjectionPoseFactor<CALIBRATION> > : public Testable<
    SmartStereoProjectionPoseFactor<CALIBRATION> > {
=======
template<>
struct traits<SmartStereoProjectionPoseFactor> : public Testable<
    SmartStereoProjectionPoseFactor> {
>>>>>>> c73b8358
};

} // \ namespace gtsam<|MERGE_RESOLUTION|>--- conflicted
+++ resolved
@@ -41,13 +41,7 @@
  * This factor requires that values contains the involved poses (Pose3).
  * @addtogroup SLAM
  */
-<<<<<<< HEAD
-template<class CALIBRATION>
-class SmartStereoProjectionPoseFactor: public SmartStereoProjectionFactor<CALIBRATION, 6> {
-protected:
-=======
 class SmartStereoProjectionPoseFactor: public SmartStereoProjectionFactor {
->>>>>>> c73b8358
 
 protected:
 
@@ -58,17 +52,10 @@
   EIGEN_MAKE_ALIGNED_OPERATOR_NEW
 
   /// shorthand for base class type
-<<<<<<< HEAD
-  typedef SmartStereoProjectionFactor<CALIBRATION, 6> Base;
-
-  /// shorthand for this class
-  typedef SmartStereoProjectionPoseFactor<CALIBRATION> This;
-=======
   typedef SmartStereoProjectionFactor Base;
 
   /// shorthand for this class
   typedef SmartStereoProjectionPoseFactor This;
->>>>>>> c73b8358
 
   /// shorthand for a smart pointer to a factor
   typedef boost::shared_ptr<This> shared_ptr;
@@ -78,21 +65,11 @@
    * @param Isotropic measurement noise
    * @param params internal parameters of the smart factors
    */
-<<<<<<< HEAD
-  SmartStereoProjectionPoseFactor(const double rankTol = 1,
-      const double linThreshold = -1, const bool manageDegeneracy = false,
-      const bool enableEPI = false, boost::optional<Pose3> body_P_sensor = boost::none,
-      LinearizationMode linearizeTo = HESSIAN, double landmarkDistanceThreshold = 1e10,
-      double dynamicOutlierRejectionThreshold = -1) :
-        Base(rankTol, linThreshold, manageDegeneracy, enableEPI, body_P_sensor,
-        landmarkDistanceThreshold, dynamicOutlierRejectionThreshold), linearizeTo_(linearizeTo) {}
-=======
   SmartStereoProjectionPoseFactor(const SharedNoiseModel& sharedNoiseModel,
       const SmartStereoProjectionParams& params =
       SmartStereoProjectionParams()) :
       Base(sharedNoiseModel, params) {
   }
->>>>>>> c73b8358
 
   /** Virtual destructor */
   virtual ~SmartStereoProjectionPoseFactor() {}
@@ -158,48 +135,6 @@
     return e && Base::equals(p, tol);
   }
 
-<<<<<<< HEAD
-  /**
-   * Collect all cameras involved in this factor
-   * @param values Values structure which must contain camera poses corresponding
-   * to keys involved in this factor
-   * @return vector of Values
-   */
-  typename Base::Cameras cameras(const Values& values) const {
-    typename Base::Cameras cameras;
-    size_t i=0;
-    BOOST_FOREACH(const Key& k, this->keys_) {
-      Pose3 pose = values.at<Pose3>(k);
-      typename Base::Camera camera(pose, K_all_[i++]);
-      cameras.push_back(camera);
-    }
-    return cameras;
-  }
-
-  /**
-   * Linearize to Gaussian Factor
-   * @param values Values structure which must contain camera poses for this factor
-   * @return
-   */
-  virtual boost::shared_ptr<GaussianFactor> linearize(
-      const Values& values) const {
-    // depending on flag set on construction we may linearize to different linear factors
-    switch(linearizeTo_){
-    case JACOBIAN_SVD :
-      return this->createJacobianSVDFactor(cameras(values), 0.0);
-      break;
-    case JACOBIAN_Q :
-      throw("JacobianQ not working yet!");
-//      return this->createJacobianQFactor(cameras(values), 0.0);
-      break;
-    default:
-      return this->createHessianFactor(cameras(values));
-      break;
-    }
-  }
-
-=======
->>>>>>> c73b8358
   /**
    * error calculates the error of the factor.
    */
@@ -246,15 +181,9 @@
 }; // end of class declaration
 
 /// traits
-<<<<<<< HEAD
-template<class CALIBRATION>
-struct traits<SmartStereoProjectionPoseFactor<CALIBRATION> > : public Testable<
-    SmartStereoProjectionPoseFactor<CALIBRATION> > {
-=======
 template<>
 struct traits<SmartStereoProjectionPoseFactor> : public Testable<
     SmartStereoProjectionPoseFactor> {
->>>>>>> c73b8358
 };
 
 } // \ namespace gtsam