--- conflicted
+++ resolved
@@ -103,6 +103,7 @@
 protected:
 
   /// Parameters. Declared mutable only for deprecated predict method.
+  /// TODO(frank): make const once deprecated method is removed
 #ifdef ALLOW_DEPRECATED_IN_GTSAM4
   mutable
 #endif
@@ -121,16 +122,6 @@
    */
   NavState deltaXij_;
 
-<<<<<<< HEAD
-=======
-  /// Parameters. Declared mutable only for deprecated predict method.
-  /// TODO(frank): make const once deprecated method is removed
-  mutable boost::shared_ptr<Params> p_;
-
-  /// Acceleration and gyro bias used for preintegration
-  imuBias::ConstantBias biasHat_;
-
->>>>>>> 07661236
   Matrix3 delRdelBiasOmega_; ///< Jacobian of preintegrated rotation w.r.t. angular rate bias
   Matrix3 delPdelBiasAcc_;   ///< Jacobian of preintegrated position w.r.t. acceleration bias
   Matrix3 delPdelBiasOmega_; ///< Jacobian of preintegrated position w.r.t. angular rate bias
