/* ----------------------------------------------------------------------------

 * GTSAM Copyright 2010, Georgia Tech Research Corporation,
 * Atlanta, Georgia 30332-0415
 * All Rights Reserved
 * Authors: Frank Dellaert, et al. (see THANKS for the full author list)

 * See LICENSE for the license information

 * -------------------------------------------------------------------------- */

/**
 * @file    testCombinedImuFactor.cpp
 * @brief   Unit test for Lupton-style combined IMU factor
 * @author  Luca Carlone
 * @author  Frank Dellaert
 * @author  Richard Roberts
 * @author  Stephen Williams
 * @author  Varun Agrawal
 */

#include <CppUnitLite/TestHarness.h>
#include <gtsam/base/TestableAssertions.h>
#include <gtsam/base/numericalDerivative.h>
#include <gtsam/geometry/Pose3.h>
#include <gtsam/inference/Symbol.h>
#include <gtsam/navigation/CombinedImuFactor.h>
#include <gtsam/navigation/ImuBias.h>
#include <gtsam/navigation/ImuFactor.h>
#include <gtsam/navigation/ScenarioRunner.h>
#include <gtsam/nonlinear/Values.h>

#include <list>

#include "imuFactorTesting.h"

namespace testing {
// Create default parameters with Z-down and above noise parameters
<<<<<<< HEAD
static boost::shared_ptr<PreintegratedCombinedMeasurements::Params> Params(
    const Matrix3& biasAccCovariance = Matrix3::Zero(),
    const Matrix3& biasOmegaCovariance = Matrix3::Zero(),
    const Matrix6& biasAccOmegaInt = Matrix6::Zero()) {
=======
static std::shared_ptr<PreintegratedCombinedMeasurements::Params> Params() {
>>>>>>> 7fff398b
  auto p = PreintegratedCombinedMeasurements::Params::MakeSharedD(kGravity);
  p->gyroscopeCovariance = kGyroSigma * kGyroSigma * I_3x3;
  p->accelerometerCovariance = kAccelSigma * kAccelSigma * I_3x3;
  p->integrationCovariance = 0.0001 * I_3x3;
  p->biasAccCovariance = biasAccCovariance;
  p->biasOmegaCovariance = biasOmegaCovariance;
  p->biasAccOmegaInt = biasAccOmegaInt;
  return p;
}
}  // namespace testing

/* ************************************************************************* */
TEST(CombinedImuFactor, PreintegratedMeasurements ) {
  // Linearization point
  Bias bias(Vector3(0, 0, 0), Vector3(0, 0, 0)); ///< Current estimate of acceleration and angular rate biases

  // Measurements
  Vector3 measuredAcc(0.1, 0.0, 0.0);
  Vector3 measuredOmega(M_PI / 100.0, 0.0, 0.0);
  double deltaT = 0.5;
  double tol = 1e-6;

  auto p = testing::Params();

  // Actual preintegrated values
  PreintegratedImuMeasurements expected1(p, bias);
  expected1.integrateMeasurement(measuredAcc, measuredOmega, deltaT);

  PreintegratedCombinedMeasurements actual1(p, bias);

  actual1.integrateMeasurement(measuredAcc, measuredOmega, deltaT);

  EXPECT(assert_equal(Vector(expected1.deltaPij()), actual1.deltaPij(), tol));
  EXPECT(assert_equal(Vector(expected1.deltaVij()), actual1.deltaVij(), tol));
  EXPECT(assert_equal(expected1.deltaRij(), actual1.deltaRij(), tol));
  DOUBLES_EQUAL(expected1.deltaTij(), actual1.deltaTij(), tol);
}


/* ************************************************************************* */
TEST(CombinedImuFactor, ErrorWithBiases ) {
  Bias bias(Vector3(0.2, 0, 0), Vector3(0, 0, 0.3)); // Biases (acc, rot)
  Bias bias2(Vector3(0.2, 0.2, 0), Vector3(1, 0, 0.3)); // Biases (acc, rot)
  Pose3 x1(Rot3::Expmap(Vector3(0, 0, M_PI / 4.0)), Point3(5.0, 1.0, -50.0));
  Vector3 v1(0.5, 0.0, 0.0);
  Pose3 x2(Rot3::Expmap(Vector3(0, 0, M_PI / 4.0 + M_PI / 10.0)),
      Point3(5.5, 1.0, -50.0));
  Vector3 v2(0.5, 0.0, 0.0);

  auto p = testing::Params();
  p->omegaCoriolis = Vector3(0,0.1,0.1);
  PreintegratedImuMeasurements pim(
      p, Bias(Vector3(0.2, 0.0, 0.0), Vector3(0.0, 0.0, 0.0)));

  // Measurements
  Vector3 measuredOmega;
  measuredOmega << 0, 0, M_PI / 10.0 + 0.3;
  Vector3 measuredAcc =
      x1.rotation().unrotate(-p->n_gravity) + Vector3(0.2, 0.0, 0.0);
  double deltaT = 1.0;
  double tol = 1e-6;

  pim.integrateMeasurement(measuredAcc, measuredOmega, deltaT);

  PreintegratedCombinedMeasurements combined_pim(p,
      Bias(Vector3(0.2, 0.0, 0.0), Vector3(0.0, 0.0, 0.0)));

  combined_pim.integrateMeasurement(measuredAcc, measuredOmega, deltaT);

  // Create factor
  ImuFactor imuFactor(X(1), V(1), X(2), V(2), B(1), pim);

  noiseModel::Gaussian::shared_ptr Combinedmodel =
      noiseModel::Gaussian::Covariance(combined_pim.preintMeasCov());
  CombinedImuFactor combinedfactor(X(1), V(1), X(2), V(2), B(1), B(2),
                                   combined_pim);

  Vector errorExpected = imuFactor.evaluateError(x1, v1, x2, v2, bias);
  Vector errorActual = combinedfactor.evaluateError(x1, v1, x2, v2, bias,
      bias2);
  EXPECT(assert_equal(errorExpected, errorActual.head(9), tol));

  // Expected Jacobians
  Matrix H1e, H2e, H3e, H4e, H5e;
  (void) imuFactor.evaluateError(x1, v1, x2, v2, bias, H1e, H2e, H3e, H4e, H5e);

  // Actual Jacobians
  Matrix H1a, H2a, H3a, H4a, H5a, H6a;
  (void) combinedfactor.evaluateError(x1, v1, x2, v2, bias, bias2, H1a, H2a,
      H3a, H4a, H5a, H6a);

  EXPECT(assert_equal(H1e, H1a.topRows(9)));
  EXPECT(assert_equal(H2e, H2a.topRows(9)));
  EXPECT(assert_equal(H3e, H3a.topRows(9)));
  EXPECT(assert_equal(H4e, H4a.topRows(9)));
  EXPECT(assert_equal(H5e, H5a.topRows(9)));
}

/* ************************************************************************* */
#ifdef GTSAM_TANGENT_PREINTEGRATION
TEST(CombinedImuFactor, FirstOrderPreIntegratedMeasurements) {
  auto p = testing::Params();
  testing::SomeMeasurements measurements;

  auto preintegrated = [=](const Vector3& a, const Vector3& w) {
    PreintegratedImuMeasurements pim(p, Bias(a, w));
    testing::integrateMeasurements(measurements, &pim);
    return pim.preintegrated();
  };

  // Actual pre-integrated values
  PreintegratedCombinedMeasurements pim(p);
  testing::integrateMeasurements(measurements, &pim);

  EXPECT(assert_equal(numericalDerivative21<Vector9, Vector3, Vector3>(preintegrated, Z_3x1, Z_3x1),
                      pim.preintegrated_H_biasAcc()));
  EXPECT(assert_equal(numericalDerivative22<Vector9, Vector3, Vector3>(preintegrated, Z_3x1, Z_3x1),
                      pim.preintegrated_H_biasOmega(), 1e-3));
}
#endif

/* ************************************************************************* */
TEST(CombinedImuFactor, PredictPositionAndVelocity) {
  const Bias bias(Vector3(0, 0.1, 0), Vector3(0, 0.1, 0));  // Biases (acc, rot)

  auto p = testing::Params();

  // Measurements
  const Vector3 measuredOmega(0, 0.1, 0);  // M_PI/10.0+0.3;
  const Vector3 measuredAcc(0, 1.1, -kGravity);
  const double deltaT = 0.01;

  PreintegratedCombinedMeasurements pim(p, bias);

  for (int i = 0; i < 100; ++i)
    pim.integrateMeasurement(measuredAcc, measuredOmega, deltaT);

  // Create factor
  const noiseModel::Gaussian::shared_ptr combinedmodel =
      noiseModel::Gaussian::Covariance(pim.preintMeasCov());
  const CombinedImuFactor Combinedfactor(X(1), V(1), X(2), V(2), B(1), B(2), pim);

  // Predict
  const NavState actual = pim.predict(NavState(), bias);
  const Pose3 expectedPose(Rot3(), Point3(0, 0.5, 0));
  const Vector3 expectedVelocity(0, 1, 0);
  EXPECT(assert_equal(expectedPose, actual.pose()));
  EXPECT(assert_equal(Vector(expectedVelocity), Vector(actual.velocity())));
}

/* ************************************************************************* */
TEST(CombinedImuFactor, PredictRotation) {
  const Bias bias(Vector3(0, 0, 0), Vector3(0, 0, 0)); // Biases (acc, rot)
  auto p = testing::Params();
  PreintegratedCombinedMeasurements pim(p, bias);
  const Vector3 measuredAcc = - kGravityAlongNavZDown;
  const Vector3 measuredOmega(0, 0, M_PI / 10.0);
  const double deltaT = 0.01;
  const double tol = 1e-4;
  for (int i = 0; i < 100; ++i)
    pim.integrateMeasurement(measuredAcc, measuredOmega, deltaT);
  const CombinedImuFactor Combinedfactor(X(1), V(1), X(2), V(2), B(1), B(2), pim);

  // Predict
  const Pose3 x(Rot3::Ypr(0, 0, 0), Point3(0, 0, 0)), x2;
  const Vector3 v(0, 0, 0), v2;
  const NavState actual = pim.predict(NavState(x, v), bias);
  const Pose3 expectedPose(Rot3::Ypr(M_PI / 10, 0, 0), Point3(0, 0, 0));
  EXPECT(assert_equal(expectedPose, actual.pose(), tol));
}

/* ************************************************************************* */
// Testing covariance to check if all the jacobians are accounted for.
TEST(CombinedImuFactor, CheckCovariance) {
  auto params = PreintegrationCombinedParams::MakeSharedU(9.81);

  params->setAccelerometerCovariance(pow(0.01, 2) * I_3x3);
  params->setGyroscopeCovariance(pow(1.75e-4, 2) * I_3x3);
  params->setIntegrationCovariance(pow(0.0, 2) * I_3x3);
  params->setOmegaCoriolis(Vector3::Zero());

  imuBias::ConstantBias currentBias;

  PreintegratedCombinedMeasurements actual(params, currentBias);

  // Measurements
  Vector3 measuredAcc(0.1577, -0.8251, 9.6111);
  Vector3 measuredOmega(-0.0210, 0.0311, 0.0145);
  double deltaT = 0.01;

  actual.integrateMeasurement(measuredAcc, measuredOmega, deltaT);

  Eigen::Matrix<double, 15, 15> expected;
  expected << 0.01, 0, 0, 0, 0, 0, 0, 0, 0, 0, 0, 0, 0, 0, 0,          //
      0, 0.01, 0, 0, 0, 0, 0, 0, 0, 0, 0, 0, 0, 0, 0,                  //
      0, 0, 0.01, 0, 0, 0, 0, 0, 0, 0, 0, 0, 0, 0, 0,                  //
      0, 0, 0, 2.50025e-07, 0, 0, 5.0005e-05, 0, 0, 0, 0, 0, 0, 0, 0,  //
      0, 0, 0, 0, 2.50025e-07, 0, 0, 5.0005e-05, 0, 0, 0, 0, 0, 0, 0,  //
      0, 0, 0, 0, 0, 2.50025e-07, 0, 0, 5.0005e-05, 0, 0, 0, 0, 0, 0,  //
      0, 0, 0, 5.0005e-05, 0, 0, 0.010001, 0, 0, 0, 0, 0, 0, 0, 0,     //
      0, 0, 0, 0, 5.0005e-05, 0, 0, 0.010001, 0, 0, 0, 0, 0, 0, 0,     //
      0, 0, 0, 0, 0, 5.0005e-05, 0, 0, 0.010001, 0, 0, 0, 0, 0, 0,     //
      0, 0, 0, 0, 0, 0, 0, 0, 0, 0.01, 0, 0, 0, 0, 0,                  //
      0, 0, 0, 0, 0, 0, 0, 0, 0, 0, 0.01, 0, 0, 0, 0,                  //
      0, 0, 0, 0, 0, 0, 0, 0, 0, 0, 0, 0.01, 0, 0, 0,                  //
      0, 0, 0, 0, 0, 0, 0, 0, 0, 0, 0, 0, 0.01, 0, 0,                  //
      0, 0, 0, 0, 0, 0, 0, 0, 0, 0, 0, 0, 0, 0.01, 0,                  //
      0, 0, 0, 0, 0, 0, 0, 0, 0, 0, 0, 0, 0, 0, 0.01;

  // regression
  EXPECT(assert_equal(expected, actual.preintMeasCov()));
}

/* ************************************************************************* */
// Test that the covariance values for the ImuFactor and the CombinedImuFactor
// (top-left 9x9) are the same
TEST(CombinedImuFactor, SameCovariance) {
  // IMU measurements and time delta
  Vector3 accMeas(0.1577, -0.8251, 9.6111);
  Vector3 omegaMeas(-0.0210, 0.0311, 0.0145);
  double deltaT = 0.01;

  // Assume zero bias
  imuBias::ConstantBias currentBias;

  // Define params for ImuFactor
  auto params = PreintegrationParams::MakeSharedU();
  params->setAccelerometerCovariance(pow(0.01, 2) * I_3x3);
  params->setGyroscopeCovariance(pow(1.75e-4, 2) * I_3x3);
  params->setIntegrationCovariance(pow(0, 2) * I_3x3);
  params->setOmegaCoriolis(Vector3::Zero());

  // The IMU preintegration object for ImuFactor
  PreintegratedImuMeasurements pim(params, currentBias);
  pim.integrateMeasurement(accMeas, omegaMeas, deltaT);

  // Define params for CombinedImuFactor
  auto combined_params = PreintegrationCombinedParams::MakeSharedU();
  combined_params->setAccelerometerCovariance(pow(0.01, 2) * I_3x3);
  combined_params->setGyroscopeCovariance(pow(1.75e-4, 2) * I_3x3);
  // Set bias integration covariance explicitly to zero
  combined_params->setIntegrationCovariance(Z_3x3);
  combined_params->setOmegaCoriolis(Z_3x1);
  // Set bias initial covariance explicitly to zero
  combined_params->setBiasAccOmegaInit(Z_6x6);

  // The IMU preintegration object for CombinedImuFactor
  PreintegratedCombinedMeasurements cpim(combined_params, currentBias);
  cpim.integrateMeasurement(accMeas, omegaMeas, deltaT);

  // Assert if the noise covariance
  EXPECT(assert_equal(pim.preintMeasCov(),
                      cpim.preintMeasCov().block(0, 0, 9, 9)));
}

/* ************************************************************************* */
TEST(CombinedImuFactor, Accelerating) {
  const double a = 0.2, v = 50;

  // Set up body pointing towards y axis, and start at 10,20,0 with velocity
  // going in X The body itself has Z axis pointing down
  const Rot3 nRb(Point3(0, 1, 0), Point3(1, 0, 0), Point3(0, 0, -1));
  const Point3 initial_position(10, 20, 0);
  const Vector3 initial_velocity(v, 0, 0);

  const AcceleratingScenario scenario(nRb, initial_position, initial_velocity,
                                      Vector3(a, 0, 0));

  const double T = 3.0;  // seconds

  CombinedScenarioRunner runner(scenario, testing::Params(), T / 10);

  PreintegratedCombinedMeasurements pim = runner.integrate(T);
  EXPECT(assert_equal(scenario.pose(T), runner.predict(pim).pose(), 1e-9));

  auto estimatedCov = runner.estimateCovariance(T, 100);
  Eigen::Matrix<double, 15, 15> expected = pim.preintMeasCov();
  EXPECT(assert_equal(estimatedCov, expected, 0.1));
}

/* ************************************************************************* */
TEST(CombinedImuFactor, ResetIntegration) {
  const double a = 0.2, v = 50;

  // Set up body pointing towards y axis, and start at 10,20,0 with velocity
  // going in X The body itself has Z axis pointing down
  const Rot3 nRb(Point3(0, 1, 0), Point3(1, 0, 0), Point3(0, 0, -1));
  const Point3 initial_position(10, 20, 0);
  const Vector3 initial_velocity(v, 0, 0);

  const AcceleratingScenario scenario(nRb, initial_position, initial_velocity,
                                      Vector3(a, 0, 0));

  const double T = 3.0;  // seconds

  auto preinMeasCov = 0.001 * Eigen::Matrix<double, 15, 15>::Identity();
  CombinedScenarioRunner runner(
      scenario,
      testing::Params(Matrix3::Zero(), Matrix3::Zero(),
                      0.1 * Matrix6::Identity()),
      T / 10, imuBias::ConstantBias(), preinMeasCov);

  PreintegratedCombinedMeasurements pim = runner.integrate(T);
  // Make copy for testing different conditions
  PreintegratedCombinedMeasurements pim2 = pim;

  // Test default method
  pim.resetIntegration();
  Matrix6 expected = 0.1 * I_6x6;
  EXPECT(assert_equal(expected, pim.p().biasAccOmegaInt, 1e-9));

  // Test method where Q_init is provided
  Matrix6 expected_Q_init = I_6x6 * 0.001;
  pim2.resetIntegration(expected_Q_init);
  EXPECT(assert_equal(expected_Q_init, pim.p().biasAccOmegaInt, 1e-9));
}

/* ************************************************************************* */
int main() {
  TestResult tr;
  return TestRegistry::runAllTests(tr);
}
/* ************************************************************************* */<|MERGE_RESOLUTION|>--- conflicted
+++ resolved
@@ -36,14 +36,10 @@
 
 namespace testing {
 // Create default parameters with Z-down and above noise parameters
-<<<<<<< HEAD
-static boost::shared_ptr<PreintegratedCombinedMeasurements::Params> Params(
+static std::shared_ptr<PreintegratedCombinedMeasurements::Params> Params(
     const Matrix3& biasAccCovariance = Matrix3::Zero(),
     const Matrix3& biasOmegaCovariance = Matrix3::Zero(),
     const Matrix6& biasAccOmegaInt = Matrix6::Zero()) {
-=======
-static std::shared_ptr<PreintegratedCombinedMeasurements::Params> Params() {
->>>>>>> 7fff398b
   auto p = PreintegratedCombinedMeasurements::Params::MakeSharedD(kGravity);
   p->gyroscopeCovariance = kGyroSigma * kGyroSigma * I_3x3;
   p->accelerometerCovariance = kAccelSigma * kAccelSigma * I_3x3;
