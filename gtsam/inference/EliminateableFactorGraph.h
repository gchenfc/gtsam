--- conflicted
+++ resolved
@@ -287,64 +287,6 @@
 
     // Access the derived factor graph class
     FactorGraphType& asDerived() { return static_cast<FactorGraphType&>(*this); }
-<<<<<<< HEAD
-
-  public:
-  #ifdef GTSAM_ALLOW_DEPRECATED_SINCE_V42
-    /** @deprecated ordering and orderingType shouldn't both be specified */
-    boost::shared_ptr<BayesNetType> GTSAM_DEPRECATED eliminateSequential(
-      const Ordering& ordering,
-      const Eliminate& function,
-      OptionalVariableIndex variableIndex,
-      OptionalOrderingType orderingType) const {
-        return eliminateSequential(ordering, function, variableIndex);
-      }
-    
-    /** @deprecated orderingType specified first for consistency */
-    boost::shared_ptr<BayesNetType> GTSAM_DEPRECATED eliminateSequential(
-      const Eliminate& function,
-      OptionalVariableIndex variableIndex = {},
-      OptionalOrderingType orderingType = {}) const {
-        return eliminateSequential(orderingType, function, variableIndex);
-      }
-
-    /** @deprecated ordering and orderingType shouldn't both be specified */
-    boost::shared_ptr<BayesTreeType> GTSAM_DEPRECATED eliminateMultifrontal(
-      const Ordering& ordering,
-      const Eliminate& function,
-      OptionalVariableIndex variableIndex,
-      OptionalOrderingType orderingType) const {
-        return eliminateMultifrontal(ordering, function, variableIndex);
-      }
-
-    /** @deprecated orderingType specified first for consistency */
-    boost::shared_ptr<BayesTreeType> GTSAM_DEPRECATED eliminateMultifrontal(
-      const Eliminate& function,
-      OptionalVariableIndex variableIndex = {},
-      OptionalOrderingType orderingType = {}) const {
-        return eliminateMultifrontal(orderingType, function, variableIndex);
-      }
-
-    /** @deprecated */
-    boost::shared_ptr<BayesNetType> GTSAM_DEPRECATED marginalMultifrontalBayesNet(
-      boost::variant<const Ordering&, const KeyVector&> variables,
-      std::nullptr_t,
-      const Eliminate& function = EliminationTraitsType::DefaultEliminate,
-      OptionalVariableIndex variableIndex = {}) const {
-          return marginalMultifrontalBayesNet(variables, function, variableIndex);
-      }
-
-    /** @deprecated */
-    boost::shared_ptr<BayesTreeType> GTSAM_DEPRECATED marginalMultifrontalBayesTree(
-      boost::variant<const Ordering&, const KeyVector&> variables,
-      std::nullptr_t,
-      const Eliminate& function = EliminationTraitsType::DefaultEliminate,
-      OptionalVariableIndex variableIndex = {}) const {
-          return marginalMultifrontalBayesTree(variables, function, variableIndex);
-      }
-  #endif
-=======
->>>>>>> 1ecba12c
   };
 
 }