/* ----------------------------------------------------------------------------

 * GTSAM Copyright 2010, Georgia Tech Research Corporation,
 * Atlanta, Georgia 30332-0415
 * All Rights Reserved
 * Authors: Frank Dellaert, et al. (see THANKS for the full author list)

 * See LICENSE for the license information

 * -------------------------------------------------------------------------- */

/**
 * @file    HessianFactor.cpp
 * @author  Richard Roberts
 * @date    Dec 8, 2010
 */

#include <sstream>

#include <boost/foreach.hpp>
#include <boost/format.hpp>
#include <boost/make_shared.hpp>
#include <boost/tuple/tuple.hpp>
#pragma GCC diagnostic push
#pragma GCC diagnostic ignored "-Wunused-variable"
#include <boost/bind.hpp>
#pragma GCC diagnostic pop

#include <gtsam/base/debug.h>
#include <gtsam/base/timing.h>
#include <gtsam/base/Matrix.h>
#include <gtsam/base/FastMap.h>
#include <gtsam/base/cholesky.h>
#include <gtsam/linear/linearExceptions.h>
#include <gtsam/linear/GaussianConditional.h>
#include <gtsam/linear/HessianFactor.h>
#include <gtsam/linear/JacobianFactor.h>
#include <gtsam/linear/GaussianFactorGraph.h>
#include <gtsam/linear/GaussianBayesNet.h>

using namespace std;

namespace gtsam {

/* ************************************************************************* */
string SlotEntry::toString() const {
  ostringstream oss;
  oss << "SlotEntry: slot=" << slot << ", dim=" << dimension;
  return oss.str();
}

/* ************************************************************************* */
void HessianFactor::assertInvariants() const {
  GaussianFactor::assertInvariants(); // The base class checks for unique keys
}

/* ************************************************************************* */
HessianFactor::HessianFactor(const HessianFactor& gf) :
        GaussianFactor(gf), info_(matrix_) {
  info_.assignNoalias(gf.info_);
  assertInvariants();
}

/* ************************************************************************* */
HessianFactor::HessianFactor() : info_(matrix_) {
  // The empty HessianFactor has only a constant error term of zero
  FastVector<size_t> dims;
  dims.push_back(1);
  info_.resize(dims.begin(), dims.end(), false);
  info_(0,0)(0,0) = 0.0;
  assertInvariants();
}

/* ************************************************************************* */
HessianFactor::HessianFactor(Index j, const Matrix& G, const Vector& g, double f) :
          GaussianFactor(j), info_(matrix_) {
  if(G.rows() != G.cols() || G.rows() != g.size())
    throw invalid_argument("Inconsistent matrix and/or vector dimensions in HessianFactor constructor");
  size_t dims[] = { G.rows(), 1 };
  InfoMatrix fullMatrix(G.rows() + 1, G.rows() + 1);
  BlockInfo infoMatrix(fullMatrix, dims, dims+2);
  infoMatrix(0,0) = G;
  infoMatrix.column(0,1,0) = g;
  infoMatrix(1,1)(0,0) = f;
  infoMatrix.swap(info_);
  assertInvariants();
}

/* ************************************************************************* */
// error is 0.5*(x-mu)'*inv(Sigma)*(x-mu) = 0.5*(x'*G*x - 2*x'*G*mu + mu'*G*mu)
// where G = inv(Sigma), g = G*mu, f = mu'*G*mu = mu'*g
HessianFactor::HessianFactor(Index j, const Vector& mu, const Matrix& Sigma) :
    GaussianFactor(j), info_(matrix_) {
  if (Sigma.rows() != Sigma.cols() || Sigma.rows() != mu.size()) throw invalid_argument(
      "Inconsistent matrix and/or vector dimensions in HessianFactor constructor");
  Matrix G = inverse(Sigma);
  Vector g = G * mu;
  double f = dot(mu, g);
  size_t dims[] = { G.rows(), 1 };
  InfoMatrix fullMatrix(G.rows() + 1, G.rows() + 1);
  BlockInfo infoMatrix(fullMatrix, dims, dims + 2);
  infoMatrix(0, 0) = G;
  infoMatrix.column(0, 1, 0) = g;
  infoMatrix(1, 1)(0, 0) = f;
  infoMatrix.swap(info_);
  assertInvariants();
}

/* ************************************************************************* */
HessianFactor::HessianFactor(Index j1, Index j2,
    const Matrix& G11, const Matrix& G12, const Vector& g1,
    const Matrix& G22, const Vector& g2, double f) :
    GaussianFactor(j1, j2), info_(matrix_) {
  if(G11.rows() != G11.cols() || G11.rows() != G12.rows() || G11.rows() != g1.size() ||
      G22.cols() != G12.cols() || G22.cols() != g2.size())
    throw invalid_argument("Inconsistent matrix and/or vector dimensions in HessianFactor constructor");
  size_t dims[] = { G11.rows(), G22.rows(), 1 };
  InfoMatrix fullMatrix(G11.rows() + G22.rows() + 1, G11.rows() + G22.rows() + 1);
  BlockInfo infoMatrix(fullMatrix, dims, dims+3);
  infoMatrix(0,0) = G11;
  infoMatrix(0,1) = G12;
  infoMatrix.column(0,2,0) = g1;
  infoMatrix(1,1) = G22;
  infoMatrix.column(1,2,0) = g2;
  infoMatrix(2,2)(0,0) = f;
  infoMatrix.swap(info_);
  assertInvariants();
}

/* ************************************************************************* */
HessianFactor::HessianFactor(Index j1, Index j2, Index j3,
    const Matrix& G11, const Matrix& G12, const Matrix& G13, const Vector& g1,
    const Matrix& G22, const Matrix& G23, const Vector& g2,
    const Matrix& G33, const Vector& g3, double f) :
    GaussianFactor(j1, j2, j3), info_(matrix_) {
  if(G11.rows() != G11.cols() || G11.rows() != G12.rows() || G11.rows() != G13.rows()  || G11.rows() != g1.size() ||
      G22.cols() != G12.cols() || G33.cols() != G13.cols() ||  G22.cols() != g2.size() || G33.cols() != g3.size())
    throw invalid_argument("Inconsistent matrix and/or vector dimensions in HessianFactor constructor");
  size_t dims[] = { G11.rows(), G22.rows(), G33.rows(), 1 };
  InfoMatrix fullMatrix(G11.rows() + G22.rows() + G33.rows() + 1, G11.rows() + G22.rows() + G33.rows() + 1);
  BlockInfo infoMatrix(fullMatrix, dims, dims+4);
  infoMatrix(0,0) = G11;
  infoMatrix(0,1) = G12;
  infoMatrix(0,2) = G13;
  infoMatrix.column(0,3,0) = g1;
  infoMatrix(1,1) = G22;
  infoMatrix(1,2) = G23;
  infoMatrix.column(1,3,0) = g2;
  infoMatrix(2,2) = G33;
  infoMatrix.column(2,3,0) = g3;
  infoMatrix(3,3)(0,0) = f;
  infoMatrix.swap(info_);
  assertInvariants();
}

/* ************************************************************************* */
HessianFactor::HessianFactor(const std::vector<Index>& js, const std::vector<Matrix>& Gs,
        const std::vector<Vector>& gs, double f) : GaussianFactor(js), info_(matrix_) {

  // Get the number of variables
  size_t variable_count = js.size();

  // Verify the provided number of entries in the vectors are consistent
  if(gs.size() != variable_count || Gs.size() != (variable_count*(variable_count+1))/2)
    throw invalid_argument("Inconsistent number of entries between js, Gs, and gs in HessianFactor constructor.\nThe number of keys provided \
        in js must match the number of linear vector pieces in gs. The number of upper-diagonal blocks in Gs must be n*(n+1)/2");

  // Verify the dimensions of each provided matrix are consistent
  // Note: equations for calculating the indices derived from the "sum of an arithmetic sequence" formula
  for(size_t i = 0; i < variable_count; ++i){
    int block_size = gs[i].size();
    // Check rows
    for(size_t j = 0; j < variable_count-i; ++j){
      size_t index = i*(2*variable_count - i + 1)/2 + j;
      if(Gs[index].rows() != block_size){
        throw invalid_argument("Inconsistent matrix and/or vector dimensions in HessianFactor constructor");
      }
    }
    // Check cols
    for(size_t j = 0; j <= i; ++j){
      size_t index = j*(2*variable_count - j + 1)/2 + (i-j);
      if(Gs[index].cols() != block_size){
        throw invalid_argument("Inconsistent matrix and/or vector dimensions in HessianFactor constructor");
      }
    }
  }

  // Create the dims vector
  size_t* dims = (size_t*)alloca(sizeof(size_t)*(variable_count+1)); // FIXME: alloca is bad, just ask Google.
  size_t total_size = 0;
  for(unsigned int i = 0; i < variable_count; ++i){
    dims[i] = gs[i].size();
    total_size += gs[i].size();
  }
  dims[variable_count] = 1;
  total_size += 1;

  // Fill in the internal matrix with the supplied blocks
  InfoMatrix fullMatrix(total_size, total_size);
  BlockInfo infoMatrix(fullMatrix, dims, dims+variable_count+1);
  size_t index = 0;
  for(size_t i = 0; i < variable_count; ++i){
    for(size_t j = i; j < variable_count; ++j){
      infoMatrix(i,j) = Gs[index++];
    }
    infoMatrix.column(i,variable_count,0) = gs[i];
  }
  infoMatrix(variable_count,variable_count)(0,0) = f;

  // update the BlockView variable
  infoMatrix.swap(info_);

  assertInvariants();
}

/* ************************************************************************* */
HessianFactor::HessianFactor(const GaussianConditional& cg) : GaussianFactor(cg), info_(matrix_) {
  JacobianFactor jf(cg);
  info_.copyStructureFrom(jf.Ab_);
  matrix_.noalias() = jf.matrix_.transpose() * jf.matrix_;
  assertInvariants();
}

/* ************************************************************************* */
HessianFactor::HessianFactor(const GaussianFactor& gf) : info_(matrix_) {
  // Copy the variable indices
  (GaussianFactor&)(*this) = gf;
  // Copy the matrix data depending on what type of factor we're copying from
  if(dynamic_cast<const JacobianFactor*>(&gf)) {
    const JacobianFactor& jf(static_cast<const JacobianFactor&>(gf));
    if(jf.model_->isConstrained())
      throw invalid_argument("Cannot construct HessianFactor from JacobianFactor with constrained noise model");
    else {
      Vector invsigmas = jf.model_->invsigmas().cwiseProduct(jf.model_->invsigmas());
      info_.copyStructureFrom(jf.Ab_);
      BlockInfo::constBlock A = jf.Ab_.full();
      matrix_.noalias() = A.transpose() * invsigmas.asDiagonal() * A;
    }
  } else if(dynamic_cast<const HessianFactor*>(&gf)) {
    const HessianFactor& hf(static_cast<const HessianFactor&>(gf));
    info_.assignNoalias(hf.info_);
  } else
    throw std::invalid_argument("In HessianFactor(const GaussianFactor& gf), gf is neither a JacobianFactor nor a HessianFactor");
  assertInvariants();
}

/* ************************************************************************* */
HessianFactor::HessianFactor(const FactorGraph<GaussianFactor>& factors,
    const vector<size_t>& dimensions, const Scatter& scatter) :
    info_(matrix_) {

  const bool debug = ISDEBUG("EliminateCholesky");
  // Form Ab' * Ab
  gttic(allocate);
  info_.resize(dimensions.begin(), dimensions.end(), false);
  // Fill in keys
  keys_.resize(scatter.size());
  std::transform(scatter.begin(), scatter.end(), keys_.begin(), boost::bind(&Scatter::value_type::first, ::_1));
  gttoc(allocate);
  gttic(zero);
  matrix_.noalias() = Matrix::Zero(matrix_.rows(),matrix_.cols());
  gttoc(zero);
  gttic(update);
  if (debug) cout << "Combining " << factors.size() << " factors" << endl;
  BOOST_FOREACH(const GaussianFactor::shared_ptr& factor, factors)
  {
    if(factor) {
      if(shared_ptr hessian = boost::dynamic_pointer_cast<HessianFactor>(factor))
        updateATA(*hessian, scatter);
      else if(JacobianFactor::shared_ptr jacobianFactor = boost::dynamic_pointer_cast<JacobianFactor>(factor))
        updateATA(*jacobianFactor, scatter);
      else
        throw invalid_argument("GaussianFactor is neither Hessian nor Jacobian");
    }
  }
  gttoc(update);

  if (debug) gtsam::print(matrix_, "Ab' * Ab: ");

  assertInvariants();
}

/* ************************************************************************* */
HessianFactor& HessianFactor::operator=(const HessianFactor& rhs) {
  this->Base::operator=(rhs);     // Copy keys
  info_.assignNoalias(rhs.info_); // Copy matrix and block structure
  return *this;
}

/* ************************************************************************* */
void HessianFactor::print(const std::string& s, const IndexFormatter& formatter) const {
  cout << s << "\n";
  cout << " keys: ";
  for(const_iterator key=this->begin(); key!=this->end(); ++key)
    cout << formatter(*key) << "(" << this->getDim(key) << ") ";
  cout << "\n";
  gtsam::print(Matrix(info_.range(0,info_.nBlocks(), 0,info_.nBlocks()).selfadjointView<Eigen::Upper>()), "Ab^T * Ab: ");
}

/* ************************************************************************* */
bool HessianFactor::equals(const GaussianFactor& lf, double tol) const {
  if(!dynamic_cast<const HessianFactor*>(&lf))
    return false;
  else {
    Matrix thisMatrix = this->info_.full().selfadjointView<Eigen::Upper>();
    thisMatrix(thisMatrix.rows()-1, thisMatrix.cols()-1) = 0.0;
    Matrix rhsMatrix = static_cast<const HessianFactor&>(lf).info_.full().selfadjointView<Eigen::Upper>();
    rhsMatrix(rhsMatrix.rows()-1, rhsMatrix.cols()-1) = 0.0;
    return equal_with_abs_tol(thisMatrix, rhsMatrix, tol);
  }
}

/* ************************************************************************* */
Matrix HessianFactor::augmentedInformation() const {
  return info_.full().selfadjointView<Eigen::Upper>();
}

/* ************************************************************************* */
Matrix HessianFactor::information() const {
  return info_.range(0, this->size(), 0, this->size()).selfadjointView<Eigen::Upper>();
}

/* ************************************************************************* */
double HessianFactor::error(const VectorValues& c) const {
  // error 0.5*(f - 2*x'*g + x'*G*x)
  const double f = constantTerm();
<<<<<<< HEAD
  const double xtg = c.asVector().dot(linearTerm());
  const double xGx = c.asVector().transpose() * info_.range(0, this->size(), 0, this->size()).selfadjointView<Eigen::Upper>() *  c.asVector();

=======
  double xtg = 0, xGx = 0;
  if (c.dim() == this->rows()) {
    // If using the full vector values, this will reduce copying
    xtg = c.vector().dot(linearTerm());
    xGx = c.vector().transpose() * info_.range(0, this->size(), 0, this->size()).selfadjointView<Eigen::Upper>() *  c.vector();
  } else {
    // extract the relevant subset of the VectorValues
    // NOTE may not be as efficient
    const Vector x = c.vector(this->keys());
    xtg = x.dot(linearTerm());
    xGx = x.transpose() * info_.range(0, this->size(), 0, this->size()).selfadjointView<Eigen::Upper>() *  x;
  }
>>>>>>> 682daa3e
  return 0.5 * (f - 2.0 * xtg +  xGx);
}

/* ************************************************************************* */
void HessianFactor::updateATA(const HessianFactor& update, const Scatter& scatter) {

  // This function updates 'combined' with the information in 'update'.
  // 'scatter' maps variables in the update factor to slots in the combined
  // factor.

  const bool debug = ISDEBUG("updateATA");

  // First build an array of slots
  gttic(slots);
  size_t* slots = (size_t*)alloca(sizeof(size_t)*update.size()); // FIXME: alloca is bad, just ask Google.
  size_t slot = 0;
  BOOST_FOREACH(Index j, update) {
    slots[slot] = scatter.find(j)->second.slot;
    ++ slot;
  }
  gttoc(slots);

  if(debug) {
    this->print("Updating this: ");
    update.print("with (Hessian): ");
  }

  // Apply updates to the upper triangle
  gttic(update);
  for(size_t j2=0; j2<update.info_.nBlocks(); ++j2) {
    size_t slot2 = (j2 == update.size()) ? this->info_.nBlocks()-1 : slots[j2];
    for(size_t j1=0; j1<=j2; ++j1) {
      size_t slot1 = (j1 == update.size()) ? this->info_.nBlocks()-1 : slots[j1];
      if(slot2 > slot1) {
        if(debug)
          cout << "Updating (" << slot1 << "," << slot2 << ") from (" << j1 << "," << j2 << ")" << endl;
        matrix_.block(info_.offset(slot1), info_.offset(slot2), info_(slot1,slot2).rows(), info_(slot1,slot2).cols()).noalias() +=
            update.matrix_.block(update.info_.offset(j1), update.info_.offset(j2), update.info_(j1,j2).rows(), update.info_(j1,j2).cols());
      } else if(slot1 > slot2) {
        if(debug)
          cout << "Updating (" << slot2 << "," << slot1 << ") from (" << j1 << "," << j2 << ")" << endl;
        matrix_.block(info_.offset(slot2), info_.offset(slot1), info_(slot2,slot1).rows(), info_(slot2,slot1).cols()).noalias() +=
            update.matrix_.block(update.info_.offset(j1), update.info_.offset(j2), update.info_(j1,j2).rows(), update.info_(j1,j2).cols()).transpose();
      } else {
        if(debug)
          cout << "Updating (" << slot1 << "," << slot2 << ") from (" << j1 << "," << j2 << ")" << endl;
        matrix_.block(info_.offset(slot1), info_.offset(slot2), info_(slot1,slot2).rows(), info_(slot1,slot2).cols()).triangularView<Eigen::Upper>() +=
            update.matrix_.block(update.info_.offset(j1), update.info_.offset(j2), update.info_(j1,j2).rows(), update.info_(j1,j2).cols());
      }
      if(debug) cout << "Updating block " << slot1 << "," << slot2 << " from block " << j1 << "," << j2 << "\n";
      if(debug) this->print();
    }
  }
  gttoc(update);
}

/* ************************************************************************* */
void HessianFactor::updateATA(const JacobianFactor& update, const Scatter& scatter) {

  // This function updates 'combined' with the information in 'update'.
  // 'scatter' maps variables in the update factor to slots in the combined
  // factor.

  const bool debug = ISDEBUG("updateATA");

  // First build an array of slots
  gttic(slots);
  size_t* slots = (size_t*)alloca(sizeof(size_t)*update.size()); // FIXME: alloca is bad, just ask Google.
  size_t slot = 0;
  BOOST_FOREACH(Index j, update) {
    slots[slot] = scatter.find(j)->second.slot;
    ++ slot;
  }
  gttoc(slots);

  gttic(form_ATA);
  if(update.model_->isConstrained())
    throw invalid_argument("Cannot update HessianFactor from JacobianFactor with constrained noise model");

  if(debug) {
    this->print("Updating this: ");
    update.print("with (Jacobian): ");
  }

  typedef Eigen::Block<const JacobianFactor::AbMatrix> BlockUpdateMatrix;
  BlockUpdateMatrix updateA(update.matrix_.block(
      update.Ab_.rowStart(),update.Ab_.offset(0), update.Ab_.full().rows(), update.Ab_.full().cols()));
  if (debug) cout << "updateA: \n" << updateA << endl;

  Matrix updateInform;
  if(boost::dynamic_pointer_cast<noiseModel::Unit>(update.model_)) {
    updateInform.noalias() = updateA.transpose() * updateA;
  } else {
    noiseModel::Diagonal::shared_ptr diagonal(boost::dynamic_pointer_cast<noiseModel::Diagonal>(update.model_));
    if(diagonal) {
      Vector invsigmas2 = update.model_->invsigmas().cwiseProduct(update.model_->invsigmas());
      updateInform.noalias() = updateA.transpose() * invsigmas2.asDiagonal() * updateA;
    } else
      throw invalid_argument("In HessianFactor::updateATA, JacobianFactor noise model is neither Unit nor Diagonal");
  }
  if (debug) cout << "updateInform: \n" << updateInform << endl;
   gttoc(form_ATA);

  // Apply updates to the upper triangle
  gttic(update);
  for(size_t j2=0; j2<update.Ab_.nBlocks(); ++j2) {
    size_t slot2 = (j2 == update.size()) ? this->info_.nBlocks()-1 : slots[j2];
    for(size_t j1=0; j1<=j2; ++j1) {
      size_t slot1 = (j1 == update.size()) ? this->info_.nBlocks()-1 : slots[j1];
      size_t off0 = update.Ab_.offset(0);
      if(slot2 > slot1) {
        if(debug)
          cout << "Updating (" << slot1 << "," << slot2 << ") from (" << j1 << "," << j2 << ")" << endl;
        matrix_.block(info_.offset(slot1), info_.offset(slot2), info_(slot1,slot2).rows(), info_(slot1,slot2).cols()).noalias() +=
            updateInform.block(update.Ab_.offset(j1)-off0, update.Ab_.offset(j2)-off0, update.Ab_(j1).cols(), update.Ab_(j2).cols());
      } else if(slot1 > slot2) {
        if(debug)
          cout << "Updating (" << slot2 << "," << slot1 << ") from (" << j1 << "," << j2 << ")" << endl;
        matrix_.block(info_.offset(slot2), info_.offset(slot1), info_(slot2,slot1).rows(), info_(slot2,slot1).cols()).noalias() +=
            updateInform.block(update.Ab_.offset(j1)-off0, update.Ab_.offset(j2)-off0, update.Ab_(j1).cols(), update.Ab_(j2).cols()).transpose();
      } else {
        if(debug)
          cout << "Updating (" << slot1 << "," << slot2 << ") from (" << j1 << "," << j2 << ")" << endl;
        matrix_.block(info_.offset(slot1), info_.offset(slot2), info_(slot1,slot2).rows(), info_(slot1,slot2).cols()).triangularView<Eigen::Upper>() +=
            updateInform.block(update.Ab_.offset(j1)-off0, update.Ab_.offset(j2)-off0, update.Ab_(j1).cols(), update.Ab_(j2).cols());
      }
      if(debug) cout << "Updating block " << slot1 << "," << slot2 << " from block " << j1 << "," << j2 << "\n";
      if(debug) this->print();
    }
  }
  gttoc(update);
}

/* ************************************************************************* */
void HessianFactor::partialCholesky(size_t nrFrontals) {
  if(!choleskyPartial(matrix_, info_.offset(nrFrontals)))
    throw IndeterminantLinearSystemException(this->keys().front());
}

/* ************************************************************************* */
GaussianConditional::shared_ptr HessianFactor::splitEliminatedFactor(size_t nrFrontals) {

  static const bool debug = false;

  // Extract conditionals
  gttic(extract_conditionals);
  GaussianConditional::shared_ptr conditional(new GaussianConditional());
  typedef VerticalBlockView<Matrix> BlockAb;
  BlockAb Ab(matrix_, info_);

  size_t varDim = info_.offset(nrFrontals);
  Ab.rowEnd() = Ab.rowStart() + varDim;

  // Create one big conditionals with many frontal variables.
  gttic(construct_cond);
  Vector sigmas = Vector::Ones(varDim);
  conditional = boost::make_shared<ConditionalType>(keys_.begin(), keys_.end(), nrFrontals, Ab, sigmas);
  gttoc(construct_cond);
  if(debug) conditional->print("Extracted conditional: ");

  gttoc(extract_conditionals);

  // Take lower-right block of Ab_ to get the new factor
  gttic(remaining_factor);
  info_.blockStart() = nrFrontals;
  // Assign the keys
  vector<Index> remainingKeys(keys_.size() - nrFrontals);
  remainingKeys.assign(keys_.begin() + nrFrontals, keys_.end());
  keys_.swap(remainingKeys);
  gttoc(remaining_factor);

  return conditional;
}

/* ************************************************************************* */
GaussianFactor::shared_ptr HessianFactor::negate() const {
  // Copy Hessian Blocks from Hessian factor and invert
  std::vector<Index> js;
  std::vector<Matrix> Gs;
  std::vector<Vector> gs;
  double f;
  js.insert(js.end(), begin(), end());
  for(size_t i = 0; i < js.size(); ++i){
    for(size_t j = i; j < js.size(); ++j){
      Gs.push_back( -info(begin()+i, begin()+j) );
    }
    gs.push_back( -linearTerm(begin()+i) );
  }
  f = -constantTerm();

  // Create the Anti-Hessian Factor from the negated blocks
  return HessianFactor::shared_ptr(new HessianFactor(js, Gs, gs, f));
}

} // gtsam<|MERGE_RESOLUTION|>--- conflicted
+++ resolved
@@ -324,16 +324,11 @@
 double HessianFactor::error(const VectorValues& c) const {
   // error 0.5*(f - 2*x'*g + x'*G*x)
   const double f = constantTerm();
-<<<<<<< HEAD
-  const double xtg = c.asVector().dot(linearTerm());
-  const double xGx = c.asVector().transpose() * info_.range(0, this->size(), 0, this->size()).selfadjointView<Eigen::Upper>() *  c.asVector();
-
-=======
   double xtg = 0, xGx = 0;
   if (c.dim() == this->rows()) {
     // If using the full vector values, this will reduce copying
     xtg = c.vector().dot(linearTerm());
-    xGx = c.vector().transpose() * info_.range(0, this->size(), 0, this->size()).selfadjointView<Eigen::Upper>() *  c.vector();
+    xGx = c.vector().transpose() * info_.range(0, this->size(), 0, this->size()).selfadjointView<Eigen::Upper>() *  c.asVector();
   } else {
     // extract the relevant subset of the VectorValues
     // NOTE may not be as efficient
@@ -341,7 +336,6 @@
     xtg = x.dot(linearTerm());
     xGx = x.transpose() * info_.range(0, this->size(), 0, this->size()).selfadjointView<Eigen::Upper>() *  x;
   }
->>>>>>> 682daa3e
   return 0.5 * (f - 2.0 * xtg +  xGx);
 }
 
