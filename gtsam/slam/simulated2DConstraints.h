--- conflicted
+++ resolved
@@ -28,19 +28,18 @@
 
 // \namespace
 
-<<<<<<< HEAD
 namespace simulated2D {
 
   namespace equality_constraints {
 
     /** Typedefs for regular use */
-    typedef NonlinearEquality1<Values, PoseKey> UnaryEqualityConstraint;
-    typedef NonlinearEquality1<Values, PointKey> UnaryEqualityPointConstraint;
-    typedef BetweenConstraint<Values, PoseKey> OdoEqualityConstraint;
+    typedef NonlinearEquality1<PoseKey> UnaryEqualityConstraint;
+    typedef NonlinearEquality1<PointKey> UnaryEqualityPointConstraint;
+    typedef BetweenConstraint<PoseKey> OdoEqualityConstraint;
 
     /** Equality between variables */
-    typedef NonlinearEquality2<Values, PoseKey> PoseEqualityConstraint;
-    typedef NonlinearEquality2<Values, PointKey> PointEqualityConstraint;
+    typedef NonlinearEquality2<PoseKey> PoseEqualityConstraint;
+    typedef NonlinearEquality2<PointKey> PointEqualityConstraint;
 
   } // \namespace equality_constraints
 
@@ -52,10 +51,10 @@
      * @tparam KEY is the key type for the variable constrained
      * @tparam IDX is an index in tangent space to constrain, must be less than KEY::VALUE::Dim()
      */
-    template<class VALUES, class KEY, unsigned int IDX>
-    struct ScalarCoordConstraint1: public BoundingConstraint1<VALUES, KEY> {
-      typedef BoundingConstraint1<VALUES, KEY> Base;  ///< Base class convenience typedef
-      typedef boost::shared_ptr<ScalarCoordConstraint1<VALUES, KEY, IDX> > shared_ptr; ///< boost::shared_ptr convenience typedef
+    template<class KEY, unsigned int IDX>
+    struct ScalarCoordConstraint1: public BoundingConstraint1<KEY> {
+      typedef BoundingConstraint1<KEY> Base;  ///< Base class convenience typedef
+      typedef boost::shared_ptr<ScalarCoordConstraint1<KEY, IDX> > shared_ptr; ///< boost::shared_ptr convenience typedef
       typedef typename KEY::Value Point; ///< Constrained variable type
 
       virtual ~ScalarCoordConstraint1() {}
@@ -69,7 +68,7 @@
        */
       ScalarCoordConstraint1(const KEY& key, double c,
           bool isGreaterThan, double mu = 1000.0) :
-        Base(key, c, isGreaterThan, mu) {
+            Base(key, c, isGreaterThan, mu) {
       }
 
       /**
@@ -95,8 +94,8 @@
     };
 
     /** typedefs for use with simulated2D systems */
-    typedef ScalarCoordConstraint1<Values, PoseKey, 0> PoseXInequality; ///< Simulated2D domain example factor constraining X
-    typedef ScalarCoordConstraint1<Values, PoseKey, 1> PoseYInequality; ///< Simulated2D domain example factor constraining Y
+    typedef ScalarCoordConstraint1<PoseKey, 0> PoseXInequality; ///< Simulated2D domain example factor constraining X
+    typedef ScalarCoordConstraint1<PoseKey, 1> PoseYInequality; ///< Simulated2D domain example factor constraining Y
 
     /**
      * Trait for distance constraints to provide distance
@@ -115,9 +114,9 @@
      * @tparam VALUES is the variable set for the graph
      * @tparam KEY is the type of the keys for the variables constrained
      */
-    template<class VALUES, class KEY>
-    struct MaxDistanceConstraint : public BoundingConstraint2<VALUES, KEY, KEY> {
-      typedef BoundingConstraint2<VALUES, KEY, KEY> Base;  ///< Base class for factor
+    template<class KEY>
+    struct MaxDistanceConstraint : public BoundingConstraint2<KEY, KEY> {
+      typedef BoundingConstraint2<KEY, KEY> Base;  ///< Base class for factor
       typedef typename KEY::Value Point; ///< Type of variable constrained
 
       virtual ~MaxDistanceConstraint() {}
@@ -130,7 +129,7 @@
        * @param mu is the gain for the penalty function
        */
       MaxDistanceConstraint(const KEY& key1, const KEY& key2, double range_bound, double mu = 1000.0)
-        : Base(key1, key2, range_bound, false, mu) {}
+      : Base(key1, key2, range_bound, false, mu) {}
 
       /**
        * computes the range with derivatives
@@ -149,7 +148,7 @@
       }
     };
 
-    typedef MaxDistanceConstraint<Values, PoseKey> PoseMaxDistConstraint; ///< Simulated2D domain example factor
+    typedef MaxDistanceConstraint<PoseKey> PoseMaxDistConstraint; ///< Simulated2D domain example factor
 
     /**
      * Binary inequality constraint forcing a minimum range
@@ -158,9 +157,9 @@
      * @tparam XKEY is the type of the pose key constrained
      * @tparam PKEY is the type of the point key constrained
      */
-    template<class VALUES, class XKEY, class PKEY>
-    struct MinDistanceConstraint : public BoundingConstraint2<VALUES, XKEY, PKEY> {
-      typedef BoundingConstraint2<VALUES, XKEY, PKEY> Base; ///< Base class for factor
+    template<class XKEY, class PKEY>
+    struct MinDistanceConstraint : public BoundingConstraint2<XKEY, PKEY> {
+      typedef BoundingConstraint2<XKEY, PKEY> Base; ///< Base class for factor
       typedef typename XKEY::Value Pose; ///< Type of pose variable constrained
       typedef typename PKEY::Value Point; ///< Type of point variable constrained
 
@@ -175,7 +174,7 @@
        */
       MinDistanceConstraint(const XKEY& key1, const PKEY& key2,
           double range_bound, double mu = 1000.0)
-        : Base(key1, key2, range_bound, true, mu) {}
+      : Base(key1, key2, range_bound, true, mu) {}
 
       /**
        * computes the range with derivatives
@@ -194,185 +193,9 @@
       }
     };
 
-    typedef MinDistanceConstraint<Values, PoseKey, PointKey> LandmarkAvoid; ///< Simulated2D domain example factor
+    typedef MinDistanceConstraint<PoseKey, PointKey> LandmarkAvoid; ///< Simulated2D domain example factor
 
 
   } // \namespace inequality_constraints
 
 } // \namespace simulated2D
-=======
-namespace gtsam {
-
-	namespace simulated2D {
-
-		namespace equality_constraints {
-
-			/** Typedefs for regular use */
-			typedef NonlinearEquality1<PoseKey> UnaryEqualityConstraint;
-			typedef NonlinearEquality1<PointKey> UnaryEqualityPointConstraint;
-			typedef BetweenConstraint<PoseKey> OdoEqualityConstraint;
-
-			/** Equality between variables */
-			typedef NonlinearEquality2<PoseKey> PoseEqualityConstraint;
-			typedef NonlinearEquality2<PointKey> PointEqualityConstraint;
-
-		} // \namespace equality_constraints
-
-		namespace inequality_constraints {
-
-			/**
-			 * Unary inequality constraint forcing a coordinate to be greater/less than a fixed value (c)
-			 * @tparam VALUES is the values structure for the graph
-			 * @tparam KEY is the key type for the variable constrained
-			 * @tparam IDX is an index in tangent space to constrain, must be less than KEY::VALUE::Dim()
-			 */
-			template<class KEY, unsigned int IDX>
-			struct ScalarCoordConstraint1: public BoundingConstraint1<KEY> {
-				typedef BoundingConstraint1<KEY> Base;  ///< Base class convenience typedef
-				typedef boost::shared_ptr<ScalarCoordConstraint1<KEY, IDX> > shared_ptr; ///< boost::shared_ptr convenience typedef
-				typedef typename KEY::Value Point; ///< Constrained variable type
-
-				virtual ~ScalarCoordConstraint1() {}
-
-				/**
-				 * Constructor for constraint
-				 * @param key is the label for the constrained variable
-				 * @param c is the measured value for the fixed coordinate
-				 * @param isGreaterThan is a flag to set inequality as greater than or less than
-				 * @param mu is the penalty function gain
-				 */
-				ScalarCoordConstraint1(const KEY& key, double c,
-						bool isGreaterThan, double mu = 1000.0) :
-					Base(key, c, isGreaterThan, mu) {
-				}
-
-				/**
-				 * Access function for the constrained index
-				 * @return the index for the constrained coordinate
-				 */
-				inline unsigned int index() const { return IDX; }
-
-				/**
-				 * extracts a single value from the point to compute error
-				 * @param x is the estimate of the constrained variable being evaluated
-				 * @param H is an optional Jacobian, linearized at x
-				 */
-				virtual double value(const Point& x, boost::optional<Matrix&> H =
-						boost::none) const {
-					if (H) {
-						Matrix D = zeros(1, x.dim());
-						D(0, IDX) = 1.0;
-						*H = D;
-					}
-					return Point::Logmap(x)(IDX);
-				}
-			};
-
-			/** typedefs for use with simulated2D systems */
-			typedef ScalarCoordConstraint1<PoseKey, 0> PoseXInequality; ///< Simulated2D domain example factor constraining X
-			typedef ScalarCoordConstraint1<PoseKey, 1> PoseYInequality; ///< Simulated2D domain example factor constraining Y
-
-			/**
-			 * Trait for distance constraints to provide distance
-			 * @tparam T1 is a Lie value for which distance functions exist
-			 * @tparam T2 is a Lie value for which distance functions exist
-			 * @param a is the first Lie element
-			 * @param b is the second Lie element
-			 * @return a scalar distance between values
-			 */
-			template<class T1, class T2>
-			double range_trait(const T1& a, const T2& b) { return a.dist(b); }
-
-			/**
-			 * Binary inequality constraint forcing the range between points
-			 * to be less than or equal to a bound
-			 * @tparam VALUES is the variable set for the graph
-			 * @tparam KEY is the type of the keys for the variables constrained
-			 */
-			template<class KEY>
-			struct MaxDistanceConstraint : public BoundingConstraint2<KEY, KEY> {
-				typedef BoundingConstraint2<KEY, KEY> Base;  ///< Base class for factor
-				typedef typename KEY::Value Point; ///< Type of variable constrained
-
-				virtual ~MaxDistanceConstraint() {}
-
-				/**
-				 * Primary constructor for factor
-				 * @param key1 is the first variable key
-				 * @param key2 is the second variable key
-				 * @param range_bound is the maximum range allowed between the variables
-				 * @param mu is the gain for the penalty function
-				 */
-				MaxDistanceConstraint(const KEY& key1, const KEY& key2, double range_bound, double mu = 1000.0)
-					: Base(key1, key2, range_bound, false, mu) {}
-
-				/**
-				 * computes the range with derivatives
-				 * @param x1 is the first variable value
-				 * @param x2 is the second variable value
-				 * @param H1 is an optional Jacobian in x1
-				 * @param H2 is an optional Jacobian in x2
-				 * @return the distance between the variables
-				 */
-				virtual double value(const Point& x1, const Point& x2,
-						boost::optional<Matrix&> H1 = boost::none,
-						boost::optional<Matrix&> H2 = boost::none) const {
-					if (H1) *H1 = numericalDerivative21(range_trait<Point,Point>, x1, x2, 1e-5);
-					if (H1) *H2 = numericalDerivative22(range_trait<Point,Point>, x1, x2, 1e-5);
-					return range_trait(x1, x2);
-				}
-			};
-
-			typedef MaxDistanceConstraint<PoseKey> PoseMaxDistConstraint; ///< Simulated2D domain example factor
-
-			/**
-			 * Binary inequality constraint forcing a minimum range
-			 * NOTE: this is not a convex function!  Be careful with initialization.
-			 * @tparam VALUES is the variable set for the graph
-			 * @tparam XKEY is the type of the pose key constrained
-			 * @tparam PKEY is the type of the point key constrained
-			 */
-			template<class XKEY, class PKEY>
-			struct MinDistanceConstraint : public BoundingConstraint2<XKEY, PKEY> {
-				typedef BoundingConstraint2<XKEY, PKEY> Base; ///< Base class for factor
-				typedef typename XKEY::Value Pose; ///< Type of pose variable constrained
-				typedef typename PKEY::Value Point; ///< Type of point variable constrained
-
-				virtual ~MinDistanceConstraint() {}
-
-				/**
-				 * Primary constructor for factor
-				 * @param key1 is the first variable key
-				 * @param key2 is the second variable key
-				 * @param range_bound is the minimum range allowed between the variables
-				 * @param mu is the gain for the penalty function
-				 */
-				MinDistanceConstraint(const XKEY& key1, const PKEY& key2,
-						double range_bound, double mu = 1000.0)
-					: Base(key1, key2, range_bound, true, mu) {}
-
-				/**
-				 * computes the range with derivatives
-				 * @param x1 is the first variable value
-				 * @param x2 is the second variable value
-				 * @param H1 is an optional Jacobian in x1
-				 * @param H2 is an optional Jacobian in x2
-				 * @return the distance between the variables
-				 */
-				virtual double value(const Pose& x1, const Point& x2,
-						boost::optional<Matrix&> H1 = boost::none,
-						boost::optional<Matrix&> H2 = boost::none) const {
-					if (H1) *H1 = numericalDerivative21(range_trait<Pose,Point>, x1, x2, 1e-5);
-					if (H1) *H2 = numericalDerivative22(range_trait<Pose,Point>, x1, x2, 1e-5);
-					return range_trait(x1, x2);
-				}
-			};
-
-			typedef MinDistanceConstraint<PoseKey, PointKey> LandmarkAvoid; ///< Simulated2D domain example factor
-
-
-		} // \namespace inequality_constraints
-
-	} // \namespace simulated2D
-} // \namespace gtsam
->>>>>>> 4b2b9d81
