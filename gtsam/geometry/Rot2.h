--- conflicted
+++ resolved
@@ -127,17 +127,6 @@
       return I_1x1;
     }
 
-<<<<<<< HEAD
-    /// Left-trivialized derivative of the exponential map
-    static Matrix dexpL(const Vector& v) {
-      return ones(1);
-    }
-
-    /// Left-trivialized derivative inverse of the exponential map
-    static Matrix dexpInvL(const Vector& v) {
-      return ones(1);
-    }
-=======
     // Chart at origin simply uses exponential map and its inverse
     struct ChartAtOrigin {
       static Rot2 Retract(const Vector1& v, ChartJacobian H = boost::none) {
@@ -149,7 +138,6 @@
     };
 
     using LieGroup<Rot2, 1>::inverse; // version with derivative
->>>>>>> 8c931f28
 
     /// @}
     /// @name Group Action on Point2
